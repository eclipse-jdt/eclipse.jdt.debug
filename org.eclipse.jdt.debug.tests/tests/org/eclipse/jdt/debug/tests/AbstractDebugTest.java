--- conflicted
+++ resolved
@@ -184,6 +184,7 @@
 	public static final String NINE_PROJECT_NAME = "Nine";
 	public static final String ONESIX_PROJECT_NAME = "One_Six";
 	public static final String TWENTYONE_PROJECT_NAME = "Two_One";
+	public static final String TWENTYTHREE_PROJECT_NAME = "Two_Three";
 	public static final String TWENTYFOUR_PROJECT_NAME = "Two_Four";
 	public static final String BOUND_JRE_PROJECT_NAME = "BoundJRE";
 	public static final String CLONE_SUFFIX = "Clone";
@@ -640,12 +641,8 @@
 				jp.setOption(JavaCore.COMPILER_CODEGEN_TARGET_PLATFORM, JavaCore.VERSION_24);
 				cfgs.add(createLaunchConfiguration(jp, "Main1"));
 				cfgs.add(createLaunchConfiguration(jp, "Main2"));
-<<<<<<< HEAD
 				cfgs.add(createLaunchConfiguration(jp, "Main21"));
 				loaded24 = true;
-=======
-				loaded23 = true;
->>>>>>> 12984e7d
 				waitForBuild();
 				assertNoErrorMarkersExist(jp.getProject());
 			}
