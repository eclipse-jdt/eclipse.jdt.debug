/*******************************************************************************
 * Copyright (c) 2024, 2025 IBM Corporation.
 *
 * This program and the accompanying materials
 * are made available under the terms of the Eclipse Public License 2.0
 * which accompanies this distribution, and is available at
 * https://www.eclipse.org/legal/epl-2.0/
 *
 * This is an implementation of an early-draft specification developed under the Java
 * Community Process (JCP) and is made available for testing and evaluation purposes
 * only. The code is not compatible with any specification of the JCP.
 *
 * SPDX-License-Identifier: EPL-2.0
 *
 * Contributors:
 *     IBM Corporation -- initial API and implementation
 *******************************************************************************/
package org.eclipse.jdt.debug.tests.ui;

import java.util.ArrayList;

import org.eclipse.core.resources.IFile;
import org.eclipse.core.runtime.CoreException;
import org.eclipse.debug.core.DebugPlugin;
import org.eclipse.debug.core.ILaunchConfiguration;
import org.eclipse.debug.core.model.IStackFrame;
import org.eclipse.debug.core.model.IThread;
import org.eclipse.debug.internal.ui.views.console.ProcessConsole;
import org.eclipse.debug.ui.DebugUITools;
import org.eclipse.debug.ui.IDebugModelPresentation;
import org.eclipse.debug.ui.IDebugUIConstants;
import org.eclipse.debug.ui.IDebugView;
import org.eclipse.jdt.core.IJavaProject;
import org.eclipse.jdt.core.JavaCore;
import org.eclipse.jdt.debug.core.IJavaBreakpoint;
import org.eclipse.jdt.debug.core.IJavaThread;
import org.eclipse.jdt.debug.testplugin.JavaProjectHelper;
import org.eclipse.jdt.debug.tests.TestUtil;
import org.eclipse.jdt.debug.ui.IJavaDebugUIConstants;
import org.eclipse.jdt.internal.debug.core.model.JDIThread;
import org.eclipse.jdt.internal.debug.ui.JDIDebugUIPlugin;
import org.eclipse.jdt.internal.ui.javaeditor.CompilationUnitEditor;
import org.eclipse.jface.preference.IPreferenceStore;
import org.eclipse.jface.viewers.ISelection;
import org.eclipse.jface.viewers.IStructuredSelection;
import org.eclipse.jface.viewers.StructuredSelection;
import org.eclipse.swt.widgets.Display;
import org.eclipse.test.OrderedTestSuite;

import junit.framework.Test;

/**
 * Tests for debug view.
 */
public class VirtualThreadsDebugViewTests extends AbstractDebugUiTests {


	public static Test suite() {
		return new OrderedTestSuite(VirtualThreadsDebugViewTests.class);
	}

	private boolean showMonitorsOriginal;

	public VirtualThreadsDebugViewTests(String name) {
		super(name);
	}

	@Override
	protected void setUp() throws Exception {
		super.setUp();
		IPreferenceStore jdiUIPreferences = JDIDebugUIPlugin.getDefault().getPreferenceStore();
		showMonitorsOriginal = jdiUIPreferences.getBoolean(IJavaDebugUIConstants.PREF_SHOW_MONITOR_THREAD_INFO);
		jdiUIPreferences.setValue(IJavaDebugUIConstants.PREF_SHOW_MONITOR_THREAD_INFO, true);
		resetPerspective(DebugViewPerspectiveFactory.ID);
		processUiEvents(100);
	}

	@Override
	protected void tearDown() throws Exception {
		IPreferenceStore jdiUIPreferences = JDIDebugUIPlugin.getDefault().getPreferenceStore();
		jdiUIPreferences.setValue(IJavaDebugUIConstants.PREF_SHOW_MONITOR_THREAD_INFO, showMonitorsOriginal);
		sync(() -> getActivePage().closeAllEditors(false));
		processUiEvents(100);
		super.tearDown();
	}

	@Override
	protected IJavaProject getProjectContext() {
<<<<<<< HEAD
		return super.get24Project();
=======
		create23Project();
		return getJavaProject(TWENTYTHREE_PROJECT_NAME);
	}

	synchronized void create23Project() {
		IJavaProject jp = null;
		ArrayList<ILaunchConfiguration> cfgs = new ArrayList<>(1);
		try {
			jp = createProject(TWENTYTHREE_PROJECT_NAME, JavaProjectHelper.TEST_23_SRC_DIR.toString(), JavaProjectHelper.JAVA_SE_23_EE_NAME, false);
			jp.setOption(JavaCore.COMPILER_SOURCE, JavaCore.VERSION_23);
			jp.setOption(JavaCore.COMPILER_COMPLIANCE, JavaCore.VERSION_23);
			cfgs.add(createLaunchConfiguration(jp, "Main21"));
			waitForBuild();
			assertNoErrorMarkersExist(jp.getProject());
		} catch (Exception e) {
			try {
				if (jp != null) {
					jp.getProject().delete(true, true, null);
					for (int i = 0; i < cfgs.size(); i++) {
						cfgs.get(i).delete();
					}
				}
			} catch (CoreException ce) {
				// ignore
			}
			super.handleProjectCreationException(e, TWENTYTHREE_PROJECT_NAME, jp);
		}
>>>>>>> 12984e7d
	}

	public void testVirtualThreadDebugView() throws Exception {
		sync(() -> TestUtil.waitForJobs(getName(), 1000, 10000, ProcessConsole.class));
		final String typeName = "Main21";
		final int bpLine = 19;

		IJavaBreakpoint bp = createLineBreakpoint(bpLine, "", typeName + ".java", typeName);
		bp.setSuspendPolicy(IJavaBreakpoint.SUSPEND_THREAD);
		IFile file = (IFile) bp.getMarker().getResource();
		assertEquals(typeName + ".java", file.getName());

		IJavaThread mainThread = null;
		try {
			mainThread = launchToBreakpoint(typeName);
			assertNotNull("Launch unsuccessful", mainThread);
			openEditorInDebug(file);
			Display.getDefault().asyncExec(new Runnable() {
				@Override
				public void run() {
					IDebugView debugViewer = (IDebugView) getActivePage().findView(IDebugUIConstants.ID_DEBUG_VIEW);
					ISelection currentSelection = debugViewer.getViewer().getSelection();
					assertNotNull("Debug View is not available", debugViewer);
					if (currentSelection instanceof IStructuredSelection) {
						Object sel = ((IStructuredSelection) currentSelection).getFirstElement();
						if (sel instanceof IStackFrame stackFrame) {
							IThread thread = stackFrame.getThread();
							JDIThread vThread = (JDIThread) stackFrame.getThread();
							assertTrue("Not a Virtual thread", vThread.isVirtualThread());
							StructuredSelection select = new StructuredSelection(thread);
							debugViewer.getViewer().setSelection(select, true);
							IDebugModelPresentation md = DebugUITools.newDebugModelPresentation();
							String groupName = md.getText(thread);
							assertTrue("Not a Virtual thread grouping", groupName.contains("Virtual"));
						}
					}
				}
			});
			mainThread.resume();
		} catch (Exception e) {
			DebugPlugin.log(e);
		} finally {
			terminateAndRemove(mainThread);
			removeAllBreakpoints();
		}
	}

	private void openEditorInDebug(IFile file) throws Exception {
		// Let now all pending jobs proceed, ignore console jobs
		sync(() -> TestUtil.waitForJobs(getName(), 1000, 10000, ProcessConsole.class));
		@SuppressWarnings("unused")
		CompilationUnitEditor part = (CompilationUnitEditor) sync(() -> openEditor(file));
		processUiEvents(100);
	}

	@Override
	protected boolean enableUIEventLoopProcessingInWaiter() {
		return true;
	}

}<|MERGE_RESOLUTION|>--- conflicted
+++ resolved
@@ -86,9 +86,6 @@
 
 	@Override
 	protected IJavaProject getProjectContext() {
-<<<<<<< HEAD
-		return super.get24Project();
-=======
 		create23Project();
 		return getJavaProject(TWENTYTHREE_PROJECT_NAME);
 	}
@@ -116,7 +113,6 @@
 			}
 			super.handleProjectCreationException(e, TWENTYTHREE_PROJECT_NAME, jp);
 		}
->>>>>>> 12984e7d
 	}
 
 	public void testVirtualThreadDebugView() throws Exception {
