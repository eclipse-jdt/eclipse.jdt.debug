<?xml version="1.0" encoding="UTF-8"?>
<!--
  Copyright (c) 2012, 2022 Eclipse Foundation and others.
  All rights reserved. This program and the accompanying materials
  are made available under the terms of the Eclipse Distribution License v1.0
  which accompanies this distribution, and is available at
  http://www.eclipse.org/org/documents/edl-v10.php
  
  Contributors:
     Igor Fedorenko - initial implementation
-->
<project xmlns="http://maven.apache.org/POM/4.0.0" xmlns:xsi="http://www.w3.org/2001/XMLSchema-instance" xsi:schemaLocation="http://maven.apache.org/POM/4.0.0 http://maven.apache.org/xsd/maven-4.0.0.xsd">
  <modelVersion>4.0.0</modelVersion>
  <parent>
    <artifactId>eclipse.jdt.debug</artifactId>
    <groupId>eclipse.jdt.debug</groupId>
    <version>4.26.0-SNAPSHOT</version>
  </parent>
  <groupId>org.eclipse.jdt</groupId>
  <artifactId>org.eclipse.jdt.launching</artifactId>
<<<<<<< HEAD
  <version>3.19.750-SNAPSHOT</version>
=======
  <version>3.19.800-SNAPSHOT</version>
>>>>>>> 96cda748
  <packaging>eclipse-plugin</packaging>
  
  <build>
        <plugins>
          <plugin>
            <artifactId>maven-antrun-plugin</artifactId>
            <executions>
              <execution>
                <id>compile-internal-jar</id>
                <phase>compile</phase>
                <configuration>
                  <target>
                    <property name="build.compiler" value="org.eclipse.jdt.core.JDTCompilerAdapter"/>
                    <ant antfile="customBuildCallbacks.xml" dir="." target="pre.@dot"/>
                  </target>
                </configuration>
                <goals>
                  <goal>run</goal>
                </goals>
              </execution>
            </executions>
            <dependencies>
              <dependency>
                <groupId>org.eclipse.jdt</groupId>
                <artifactId>ecj</artifactId>
                <version>${cbi-ecj-version}</version>
              </dependency>
            </dependencies>
          </plugin>
        </plugins>
      </build>
</project><|MERGE_RESOLUTION|>--- conflicted
+++ resolved
@@ -18,11 +18,7 @@
   </parent>
   <groupId>org.eclipse.jdt</groupId>
   <artifactId>org.eclipse.jdt.launching</artifactId>
-<<<<<<< HEAD
-  <version>3.19.750-SNAPSHOT</version>
-=======
   <version>3.19.800-SNAPSHOT</version>
->>>>>>> 96cda748
   <packaging>eclipse-plugin</packaging>
   
   <build>
