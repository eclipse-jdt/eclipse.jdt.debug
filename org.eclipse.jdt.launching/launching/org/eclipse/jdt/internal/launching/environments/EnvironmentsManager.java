--- conflicted
+++ resolved
@@ -7,10 +7,6 @@
  *  https://www.eclipse.org/legal/epl-2.0/
  *
  *  SPDX-License-Identifier: EPL-2.0
- *
- * This is an implementation of an early-draft specification developed under the Java
- * Community Process (JCP) and is made available for testing and evaluation purposes
- * only. The code is not compatible with any specification of the JCP.
  *
  *  Contributors:
  *     IBM Corporation - initial API and implementation
@@ -211,43 +207,6 @@
 
 	private String getExecutionEnvironmentCompliance(IExecutionEnvironment executionEnvironment) {
 		String desc = executionEnvironment.getId();
-<<<<<<< HEAD
-		if (desc.indexOf(JavaCore.VERSION_25) != -1) {
-			return JavaCore.VERSION_25;
-		} else if (desc.indexOf(JavaCore.VERSION_24) != -1) {
-			return JavaCore.VERSION_24;
-		} else if (desc.indexOf(JavaCore.VERSION_23) != -1) {
-			return JavaCore.VERSION_23;
-		} else if (desc.indexOf(JavaCore.VERSION_22) != -1) {
-			return JavaCore.VERSION_22;
-		} else if (desc.indexOf(JavaCore.VERSION_21) != -1) {
-			return JavaCore.VERSION_21;
-		} else if (desc.indexOf(JavaCore.VERSION_20) != -1) {
-			return JavaCore.VERSION_20;
-		} else if (desc.indexOf(JavaCore.VERSION_19) != -1) {
-			return JavaCore.VERSION_19;
-		} else if (desc.indexOf(JavaCore.VERSION_18) != -1) {
-			return JavaCore.VERSION_18;
-		} else if (desc.indexOf(JavaCore.VERSION_17) != -1) {
-			return JavaCore.VERSION_17;
-		} else if (desc.indexOf(JavaCore.VERSION_16) != -1) {
-			return JavaCore.VERSION_16;
-		} else if (desc.indexOf(JavaCore.VERSION_15) != -1) {
-			return JavaCore.VERSION_15;
-		} else if (desc.indexOf(JavaCore.VERSION_14) != -1) {
-			return JavaCore.VERSION_14;
-		} else if (desc.indexOf(JavaCore.VERSION_13) != -1) {
-			return JavaCore.VERSION_13;
-		} else if (desc.indexOf(JavaCore.VERSION_12) != -1) {
-			return JavaCore.VERSION_12;
-		} else if (desc.indexOf(JavaCore.VERSION_11) != -1) {
-			return JavaCore.VERSION_11;
-		} else if (desc.indexOf(JavaCore.VERSION_10) != -1) {
-			return JavaCore.VERSION_10;
-		} else if (desc.indexOf(JavaCore.VERSION_9) != -1) {
-			return JavaCore.VERSION_9;
-		} else if (desc.indexOf(JavaCore.VERSION_1_8) != -1) {
-=======
 		// For java version > 1.8 we can simply extract the version from the string by searching the numbers
 		Matcher matcher = EE_PATTERN.matcher(desc);
 		if (matcher.find()) {
@@ -257,7 +216,6 @@
 			}
 		}
 		if (desc.indexOf(JavaCore.VERSION_1_8) != -1) {
->>>>>>> f05df386
 			return JavaCore.VERSION_1_8;
 		} else if (desc.indexOf(JavaCore.VERSION_1_7) != -1) {
 			return JavaCore.VERSION_1_7;
